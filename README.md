--- conflicted
+++ resolved
@@ -1,142 +1,138 @@
-<!--
-    Consolidated Aircraft Recipes in Python (carpy)
-    Copyright (C) 2024  Yaseen Reza
-
-    This program is free software: you can redistribute it and/or modify
-    it under the terms of the GNU General Public License as published by
-    the Free Software Foundation, either version 3 of the License, or
-    (at your option) any later version.
-
-    This program is distributed in the hope that it will be useful,
-    but WITHOUT ANY WARRANTY; without even the implied warranty of
-    MERCHANTABILITY or FITNESS FOR A PARTICULAR PURPOSE.  See the
-    GNU General Public License for more details.
-
-    You should have received a copy of the GNU General Public License
-    along with this program.  If not, see <https://www.gnu.org/licenses/>.
--->
-
-<h1 align="center">
-<<<<<<< HEAD
-<img src="branding/logo_primary.png" width="300">
-=======
-<img src="https://raw.githubusercontent.com/yaseen157/carpy/main/branding/logo_primary.png" width="300">
->>>>>>> 89ae67da
-</h1><br>
-
-[![License: GPL v3](https://img.shields.io/badge/License-GPLv3-blue.svg)](https://www.gnu.org/licenses/gpl-3.0)
-[![Python Version](https://img.shields.io/badge/python-3.10_--_3.12-blue.svg)](https://www.python.org/downloads/)
-[![PyPI Version](https://badge.fury.io/py/carpy.svg)](https://badge.fury.io/py/carpy)
-[![CircleCI](https://dl.circleci.com/status-badge/img/gh/yaseen157/carpy/tree/main.svg?style=shield)](https://dl.circleci.com/status-badge/redirect/gh/yaseen157/carpy/tree/main)
-![Jupyter Badge](https://img.shields.io/badge/jupyter-notebook-orange.svg)
-
-CARPy is an open source project for those interested in the methodology and
-approach to the conceptual-level design of fixed-wing and rotor-wing aircraft. This library
-provides its users with access to a variety of design tools for conceptual
-analysis. The full terms of software use should have been
-provided to you with a copy of the software, i.e. the work here-in is protected by a standard GPLv3 license.
-
-Users will find:
-
-- Virtual (design) atmospheres and environments
-- Hassle-free conversions between systems of units
-- `[WorkInProgress]` Constraint Analysis Methods
-- `[WorkInProgress]` Propulsion models and Engine Performance Decks
-- *...and much more*
-
-CARPy is continually tested to ensure you have the most stable code. Users encountering any issues should raise a GitHub
-issue, or better yet, consider contributing to the project.
-
-- [Source Code](https://github.com/yaseen157/carpy)
-- [Jupyter Notebooks](https://github.com/yaseen157/carpy/tree/main/docs/source)
-- [Contributors Guide](CONTRIBUTORS_GUIDE.md)
-
-**Continuous Integration Status** (CircleCI):\
-[![CircleCI](https://dl.circleci.com/status-badge/img/gh/yaseen157/carpy/tree/main.svg?style=svg)](https://dl.circleci.com/status-badge/redirect/gh/yaseen157/carpy/tree/main)
-
-For a detailed description of the library, please consult the documentation. To
-get started, follow the instructions below.
-
-## ✔️ Getting Started
-
-### Installation
-
-`carpy` is written for (and tested in) Python version 3.10+.
-
-On most systems you should be able to simply open an operating system terminal
-and at the command prompt type
-
-    $ pip install carpy
-
-or
-
-    $ python -m pip install carpy
-
-NOTE: `pip` is a Python package; if it is not available on your system, download
-[get-pip.py](https://bootstrap.pypa.io/get-pip.py) and run it in Python by
-entering
-
-    $ python get-pip.py
-
-at the operating system prompt.
-
-If you already have a version of carpy installed and are simply trying to
-upgrade, use the `--upgrade` flag:
-
-    $ pip install --upgrade carpy
-
-An alternative approach to installing carpy is to clone the GitHub repository
-using `git`, by typing
-
-    $ git clone https://github.com/yaseen157/carpy.git
-
-at the command prompt. Following a successful clone of files to your machine,
-navigate to the library root (this contains the file `pyproject.toml`). At this
-point, you may enter the following:
-
-    $ python -m pip install ./
-
-Alternatively, adventurous users who want an editable install to make any
-customisations in their local build should use the `--editable` flag:
-
-    $ python -m pip install -e ./
-
-Should you find that your installation requires packages you do not have in your
-current Python environment, install them by typing this in the same prompt:
-
-    $ python -m pip install -r requirements.txt
-
-### A 'Hello world' example: Atmospheric properties
-
-There are several options for running the examples shown here: you could copy
-and paste them into a `.py` file, save it and run it in Python, or you could
-enter the lines, in sequence, at the prompt of a Python terminal. You could also
-copy and paste them into a Jupyter notebook
-(`.ipynb` file) cell and execute the cell.
-
-```python
-"""'Hello World' example to introduce users to CARPy atmospheres."""
-from carpy.environment.atmospheres import ISA
-from carpy.utility import Quantity
-
-# Instantiate an atmosphere model
-isa = ISA()
-
-# Query the ambient density in this model at 41,000 feet
-print(f"{isa} density at 41,000 feet:", isa.density(z=Quantity(41_000, "ft")))
-```
-
-You should see the following output:
-
-    ISO 2533:1975 Standard Atmosphere density at 41,000 feet: 0.28740209 kg m⁻³
-
-You can learn more about `CARPy`'s capabilities through the exemplary
-[notebooks](https://github.com/yaseen157/carpy/tree/main/docs/source).
-
-## 🐍 Acknowledgements
-
-This library was written and published by **Yaseen Reza**, in support of my studies towards the degree of doctor of
-philosophy.
-
-This project would not have been possible without the careful supervision of Dr.András Sóbester and the support of my
-close colleagues and friends - you know who you are!
+<!--
+    Consolidated Aircraft Recipes in Python (carpy)
+    Copyright (C) 2024  Yaseen Reza
+
+    This program is free software: you can redistribute it and/or modify
+    it under the terms of the GNU General Public License as published by
+    the Free Software Foundation, either version 3 of the License, or
+    (at your option) any later version.
+
+    This program is distributed in the hope that it will be useful,
+    but WITHOUT ANY WARRANTY; without even the implied warranty of
+    MERCHANTABILITY or FITNESS FOR A PARTICULAR PURPOSE.  See the
+    GNU General Public License for more details.
+
+    You should have received a copy of the GNU General Public License
+    along with this program.  If not, see <https://www.gnu.org/licenses/>.
+-->
+
+<h1 align="center">
+<img src="https://raw.githubusercontent.com/yaseen157/carpy/main/branding/logo_primary.png" width="300">
+</h1><br>
+
+[![License: GPL v3](https://img.shields.io/badge/License-GPLv3-blue.svg)](https://www.gnu.org/licenses/gpl-3.0)
+[![Python Version](https://img.shields.io/badge/python-3.10_--_3.12-blue.svg)](https://www.python.org/downloads/)
+[![PyPI Version](https://badge.fury.io/py/carpy.svg)](https://badge.fury.io/py/carpy)
+[![CircleCI](https://dl.circleci.com/status-badge/img/gh/yaseen157/carpy/tree/main.svg?style=shield)](https://dl.circleci.com/status-badge/redirect/gh/yaseen157/carpy/tree/main)
+![Jupyter Badge](https://img.shields.io/badge/jupyter-notebook-orange.svg)
+
+CARPy is an open source project for those interested in the methodology and
+approach to the conceptual-level design of fixed-wing and rotor-wing aircraft. This library
+provides its users with access to a variety of design tools for conceptual
+analysis. The full terms of software use should have been
+provided to you with a copy of the software, i.e. the work here-in is protected by a standard GPLv3 license.
+
+Users will find:
+
+- Virtual (design) atmospheres and environments
+- Hassle-free conversions between systems of units
+- `[WorkInProgress]` Constraint Analysis Methods
+- `[WorkInProgress]` Propulsion models and Engine Performance Decks
+- *...and much more*
+
+CARPy is continually tested to ensure you have the most stable code. Users encountering any issues should raise a GitHub
+issue, or better yet, consider contributing to the project.
+
+- [Source Code](https://github.com/yaseen157/carpy)
+- [Jupyter Notebooks](https://github.com/yaseen157/carpy/tree/main/docs/source)
+- [Contributors Guide](CONTRIBUTORS_GUIDE.md)
+
+**Continuous Integration Status** (CircleCI):\
+[![CircleCI](https://dl.circleci.com/status-badge/img/gh/yaseen157/carpy/tree/main.svg?style=svg)](https://dl.circleci.com/status-badge/redirect/gh/yaseen157/carpy/tree/main)
+
+For a detailed description of the library, please consult the documentation. To
+get started, follow the instructions below.
+
+## ✔️ Getting Started
+
+### Installation
+
+`carpy` is written for (and tested in) Python version 3.10+.
+
+On most systems you should be able to simply open an operating system terminal
+and at the command prompt type
+
+    $ pip install carpy
+
+or
+
+    $ python -m pip install carpy
+
+NOTE: `pip` is a Python package; if it is not available on your system, download
+[get-pip.py](https://bootstrap.pypa.io/get-pip.py) and run it in Python by
+entering
+
+    $ python get-pip.py
+
+at the operating system prompt.
+
+If you already have a version of carpy installed and are simply trying to
+upgrade, use the `--upgrade` flag:
+
+    $ pip install --upgrade carpy
+
+An alternative approach to installing carpy is to clone the GitHub repository
+using `git`, by typing
+
+    $ git clone https://github.com/yaseen157/carpy.git
+
+at the command prompt. Following a successful clone of files to your machine,
+navigate to the library root (this contains the file `pyproject.toml`). At this
+point, you may enter the following:
+
+    $ python -m pip install ./
+
+Alternatively, adventurous users who want an editable install to make any
+customisations in their local build should use the `--editable` flag:
+
+    $ python -m pip install -e ./
+
+Should you find that your installation requires packages you do not have in your
+current Python environment, install them by typing this in the same prompt:
+
+    $ python -m pip install -r requirements.txt
+
+### A 'Hello world' example: Atmospheric properties
+
+There are several options for running the examples shown here: you could copy
+and paste them into a `.py` file, save it and run it in Python, or you could
+enter the lines, in sequence, at the prompt of a Python terminal. You could also
+copy and paste them into a Jupyter notebook
+(`.ipynb` file) cell and execute the cell.
+
+```python
+"""'Hello World' example to introduce users to CARPy atmospheres."""
+from carpy.environment.atmospheres import ISA
+from carpy.utility import Quantity
+
+# Instantiate an atmosphere model
+isa = ISA()
+
+# Query the ambient density in this model at 41,000 feet
+print(f"{isa} density at 41,000 feet:", isa.density(z=Quantity(41_000, "ft")))
+```
+
+You should see the following output:
+
+    ISO 2533:1975 Standard Atmosphere density at 41,000 feet: 0.28740209 kg m⁻³
+
+You can learn more about `CARPy`'s capabilities through the exemplary
+[notebooks](https://github.com/yaseen157/carpy/tree/main/docs/source).
+
+## 🐍 Acknowledgements
+
+This library was written and published by **Yaseen Reza**, in support of my studies towards the degree of doctor of
+philosophy.
+
+This project would not have been possible without the careful supervision of Dr.András Sóbester and the support of my
+close colleagues and friends - you know who you are!