"""A module supporting the intelligent conversion between systems of units."""
from functools import partial
import os
import re

import numpy as np
import polars as pl

from carpy.utility._maths import RationalNumber
from carpy.utility._miscellaneous import PathAnchor

<<<<<<< HEAD
__all__ = ["UnitOfMeasurement", "Quantity"]
=======
__all__ = ["Quantity"]
>>>>>>> 89ae67da
__author__ = "Yaseen Reza"

# Load data for quantity representation
anchor = PathAnchor()
filename = "quantities.xlsx"
filepath = os.path.join(anchor.directory_path, "data", filename)
dataframes = pl.read_excel(filepath, sheet_id=0)
dataframes["dimensions"] = dataframes["dimensions"].with_row_index("id")  # Add a reliable way to get original id
# The "null" prefix should be treated as an empty string and not missing data lol
dataframes["prefixes"] = dataframes["prefixes"].with_columns(pl.col("Symbol").fill_null(pl.lit("")))


class UnitOfMeasurement:
    """
    A unit object is used to record the dimensionality, scale, and other properties of a unit.

    A simple set of maths operators are overloaded in this class to allow users to compare the dimensionality of one
    unit to another. For example, an object of this class representing horsepower will cleanly divide by another
    representing watts and return a dimensionless unit of measurement object. This does mean that class data on the
    original arguments of instantiation are lost, however, this is by design and believed to be more useful.
    """
    _memo_ids = {}
    _memo_dims = {}
    _memo_func = {}
    _re = re.compile(r"([^^]+)(?:\^(?<=\^){?([^{}]+)}?)?")
    _sibase = ["kg", "m", "s", "A", "K", "mol", "cd"]  # MKS (metre, kilogram, second) system of quantities
    _si_ext = _sibase + ["rad", "sr"]  # angular quantities included
    _symbols_powers: dict

    def __new__(cls, symbols: str = None, /):
        """
        Return an instance of the class, and memoize the unit pattern.

        Args:
            symbols: Symbols that represent units and measurement quantities.

        """
<<<<<<< HEAD
        if symbols is None or symbols == "":
=======
        if symbols is None or isinstance(symbols, cls):
>>>>>>> 89ae67da
            return super(UnitOfMeasurement, cls).__new__(cls)  # Nothing to do but return right away
        elif isinstance(symbols, str):
            pass  # Safe option, do nothing
        elif isinstance(symbols, np.ndarray):
            assert symbols.dtype.kind in {"U", "S"}, f"{cls.__name__} was expecting type 'str', got {symbols.dtype}"
        else:
            error_msg = f"{cls.__name__} was expecting to be instantiated with a string type"
            raise TypeError(error_msg)

        # Identify each constituent symbol with logical comparisons to defined units and systems in the dataframes
        for symbol in symbols.split():

            # If we already know what the symbol is supposed to be, don't bother with the polars dataframe lookup
            if symbol in cls._memo_ids:
                continue

            # Valid prefixes don't constitute the entirety of the symbol being looked at
            valid_prefixes = {
                id: prefix for (id, prefix) in enumerate(dataframes["prefixes"]["Symbol"])
                if (
                        symbol.startswith(prefix) and  # The symbol must start with the prefix
                        symbol != prefix and  # The symbol must not be the prefix
                        re.match(rf"{prefix}(?!\^)", symbol)  # The symbol must not be directly followed by the power
                )
            }

            # Given the prefix, what is the inferred suffix and inferred system?
            inferred_combinations = [
                (prefix_id, re.match(rf"{prefix}(\w+)", symbol).groups()[0], prefix_system)
                for (prefix_id, prefix) in valid_prefixes.items()
                for prefix_system in (
                    dataframes["prefixes"]["System"][i]
                    for (i, x) in enumerate(dataframes["prefixes"]["Symbol"] == prefix)
                    if x  # x is a boolean
                )
            ]
            # The below code is commented out because while filter is a recommended method, its 10x slower than tuple
            # comprehension for some reason right now...
            # inferred_combinations = [
            #     (prefix_id, re.match(rf"{prefix}(\w+)", symbol).groups()[0], prefix_system)
            #     for (prefix_id, prefix) in valid_prefixes.items()
            #     for prefix_system in dataframes["prefixes"].filter(pl.col("Symbol") == prefix)["System"]
            # ]

            # Valid suffixes are the actual units of quantity measurement
            valid_combinations = []
            for (prefix_id, inferred_suffix, prefix_system) in inferred_combinations:

                valid_suffixes = {
                    id: inferred_suffix for (id, symbols) in enumerate(dataframes["dimensions"]["Symbol(s)"])
                    # If the inferred suffix is actually in the Symbol(s) and
                    if inferred_suffix in symbols.split(",") and (
                        # Filter by the known system. If I don't know, it's definitely not Bel (that *needs* a prefix!)
                        (dataframes["dimensions"]["System"][id] == prefix_system) if prefix_system is not None
                        else (dataframes["dimensions"]["System"][id] != "Bel")
                    )
                }

                # Below code is also commented out because it appears to be slow when using polars filters...
                # # If the prefix inferred the use of a system, restrict the search space of valid units to that system
                # dimension_table = dataframes["dimensions"]
                # if prefix_system is not None:
                #     dimension_table = dimension_table.filter(pl.col("System") == prefix_system)
                # elif prefix_system != "Bel":
                #     dimension_table = dimension_table.filter(pl.col("System") != "Bel")
                #
                # # Tabulate suffixes
                # valid_suffixes = {
                #     dimension_table["id"][reduced_index]: inferred_suffix
                #     for (reduced_index, suffix) in enumerate(dimension_table["Symbol(s)"])
                #     if inferred_suffix in suffix.split(",")
                # }

                for suffix_id in valid_suffixes:
                    valid_combinations.append((prefix_id, suffix_id))

            if len(valid_combinations) == 0:
                error_msg = f"Could not determine what unit of measurement {symbol} means in {' '.join(symbols)}"
                raise ValueError(error_msg)

            elif len(valid_combinations) > 1:
                error_msg = f"Could not deconflict multiple potential meanings of the unit of measurement {symbol}"
                raise RuntimeError(error_msg)

            # Unpack and memoise the ids (prefix_id, suffix_id)
            (prefix_id, suffix_id), = valid_combinations
            (symbol_no_power, _), = cls._re.findall(symbol)
            cls._memo_ids[symbol_no_power], = valid_combinations

            # Memoize an array representing dimensionality
            dimension_row = dataframes["dimensions"][suffix_id]
            cls._memo_dims[symbol_no_power], = dimension_row[cls._si_ext].to_numpy()

            # Memoize conversions to and from SI
            prefix_exp = dataframes["prefixes"][prefix_id]["Exponent"].item()
            if dimension_row["System"].item() == "SI":
                if dimension_row["Symbol(s)"].item() == "g":
                    prefix_exp -= 3  # Naturally, correct for the fact that "g" is not SI but "kg" is!

                def to_si(value, symbol_power, prefix_exp):
                    return value * (10.0 ** prefix_exp) ** symbol_power

                def from_si(value, symbol_power, prefix_exp):
                    return value / (10.0 ** prefix_exp) ** symbol_power

                cls._memo_func[symbol_no_power] = {
                    "to_si": partial(to_si, prefix_exp=prefix_exp),
                    "from_si": partial(from_si, prefix_exp=prefix_exp)
                }

            elif dimension_row["System"].item() == "Bel":
                assert symbol == symbols, f"A bel system unit may not be instantiated in a compound unit like {symbols}"

                if {"f", "m", "W", "k"} & set(dimension_row["Symbol(s)"].item().split(",")):
                    offset = dimension_row["factor"].item()

                    def to_si(value, symbol_power, dBshift):
                        return 10.0 ** ((value + dBshift) / 10.0)

                    def from_si(value, symbol_power, dBshift):
                        return (10.0 * np.log10(value)) - dBshift

                    cls._memo_func[symbol_no_power] = {
                        "to_si": partial(to_si, dBshift=offset),
                        "from_si": partial(from_si, dBshift=offset)
                    }

                else:
                    error_msg = f"unit conversions for {symbol} in {symbols} are unsupported at this time"
                    raise NotImplementedError(error_msg)

            else:
                factor = dimension_row["factor"].item()

                def to_si(value, symbol_power, prefix_exp, factor):
                    return value * factor * (10.0 ** prefix_exp) ** symbol_power

                def from_si(value, symbol_power, prefix_exp, factor):
                    return value / factor / (10.0 ** prefix_exp) ** symbol_power

                cls._memo_func[symbol_no_power] = {
                    "to_si": partial(to_si, prefix_exp=prefix_exp, factor=factor),
                    "from_si": partial(from_si, prefix_exp=prefix_exp, factor=factor)
                }

        return super(UnitOfMeasurement, cls).__new__(cls)

    def __init__(self, symbols: str = None, /):
        """
        Args:
            symbols: Symbols that represent units and measurement quantities.
        """
        # Spawn a fresh dictionary for tracking symbols and their units
        self._symbols_powers = dict()

<<<<<<< HEAD
        if symbols is None or symbols == "":
=======
        if isinstance(symbols, type(self)):
            symbols, = symbols.args  # Copy the string of and say sayonara to the original input object
        elif symbols is None or symbols == "":
>>>>>>> 89ae67da
            return  # Nothing to be done, just leave

        # Record the exponent associated with the units
        for symbol in symbols.split():
            (symbol_no_power, power), = self._re.findall(symbol)
            power = RationalNumber(*map(float, power.split("/"))) if power else 1
            if symbol_no_power in self._symbols_powers:
                self._symbols_powers[symbol_no_power] += power
            else:
                self._symbols_powers[symbol_no_power] = power

        # Sort the symbol and power dictionary
        def symbol_sorter(sym):
            sym_dims = self._memo_dims[sym]
<<<<<<< HEAD
            score_qtyidx = np.argmax(sym_dims != 0)  # Score by first appearance of which quantity
=======
            score_qtyidx = np.argmax(sym_dims != 0)  # Score by first appearance of which base dimension
>>>>>>> 89ae67da
            score_exp = -self._symbols_powers[sym] * sym_dims[score_qtyidx]  # Exponent of first nonzero dim
            return score_exp, score_qtyidx

        self._symbols_powers = {
            k: self._symbols_powers[k] for k in sorted(self._symbols_powers, key=symbol_sorter)
            if self._symbols_powers[k] != 0  # Scrub any units that have a power of zero
        }
        return

    def __repr__(self):
        units, = self.args
        return units

<<<<<<< HEAD
    def __and__(self, other):
        """Logical and asserts compatibility of units for operators requiring similar dims. Any no-unit returns true."""
=======
    def __eq__(self, other):
        """Asserts compatibility of units for operators requiring similar dims. Radian/steradians ignored."""
>>>>>>> 89ae67da
        cls = type(self)
        if not isinstance(other, cls):
            error_msg = f"Illegal operation, only {cls.__name__} objects may be compared (got {type(other).__name__})"
            raise TypeError(error_msg)

        # Do logical and
        if np.all(self.dims == other.dims):
            return True
        # If logical and returned false, was it the fault of radians or steradians?
        elif np.all((self.dims == other.dims)[:len(self._sibase)]):
            return True
        return False

    def __mul__(self, other):
        """Multiplication of units causes the powers to add together."""
        cls = type(self)
        if not isinstance(other, cls):
            error_msg = f"Illegal operation, only {cls.__name__} objects may be multiplied (got {type(other).__name__})"
            raise TypeError(error_msg)

        # Generate new dimensionality, ignoring radian and steradian contribution
        new_dims = np.zeros(len(self._si_ext))
        new_dims[:len(self._sibase)] = (self.dims + other.dims)[:len(self._sibase)]
        new_arg = " ".join([f"{self._si_ext[i]}^{dim_power}" for (i, dim_power) in enumerate(new_dims) if dim_power])
        new_obj = cls(new_arg)
        return new_obj

<<<<<<< HEAD
=======
    def __or__(self, other):
        """Concatenate units from different unit objects."""
        cls = type(self)
        if not isinstance(other, cls):
            error_msg = f"Illegal operation, only {cls.__name__} objects may be multiplied (got {type(other).__name__})"
            raise TypeError(error_msg)

        # Generate new dimensionality, including radian and steradian contribution
        new_dims = self.dims + other.dims
        new_arg = " ".join(
            [f"{self._si_ext[i]}^{dim_power}" for (i, dim_power) in enumerate(new_dims) if dim_power])
        new_obj = cls(new_arg)
        return new_obj

>>>>>>> 89ae67da
    def __pow__(self, power, modulo=None):
        """Units raised to a power means multiplying the units dimensional power by the encumbent power."""
        cls = type(self)
        if not isinstance(power, (int, float, np.floating, np.integer)):
            error_msg = f"{cls.__name__} must be raised to the power of a numeric type, not {type(power).__name__} type"
            raise TypeError(error_msg)

        # Unit raised to nan power should return a dead unit
        if np.isnan(power):
            return cls(None)

        new_dims = self.dims * power
        new_arg = " ".join([f"{self._si_ext[i]}^{dim_power}" for (i, dim_power) in enumerate(new_dims) if dim_power])
        new_obj = cls(new_arg)
        return new_obj

    def __rmul__(self, other):
        return self.__mul__(other)

    def __rtruediv__(self, other):
        """Division of units means subtracting own unit's powers from the other."""
        cls = type(self)
        if not isinstance(other, cls):
            error_msg = f"Illegal operation, only {cls.__name__} objects may be added (got {type(other).__name__})"
            raise TypeError(error_msg)

        # Generate new dimensionality, ignoring radian and steradian contribution
        new_dims = np.zeros(len(self._si_ext))
        new_dims[:len(self._sibase)] = (other.dims + self.dims)[:len(self._sibase)]
        new_arg = " ".join([f"{self._si_ext[i]}^{dim_power}" for (i, dim_power) in enumerate(new_dims) if dim_power])
        new_obj = cls(new_arg)
        return new_obj

    def __truediv__(self, other):
        """Division of units means subtracting other powers from self's units."""
        cls = type(self)
        if not isinstance(other, cls):
            error_msg = f"Illegal operation, only {cls.__name__} objects may be added (got {type(other).__name__})"
            raise TypeError(error_msg)

        # Generate new dimensionality, ignoring radian and steradian contribution
        new_dims = np.zeros(len(self._si_ext))
        new_dims[:len(self._sibase)] = (self.dims - other.dims)[:len(self._sibase)]
        new_arg = " ".join([f"{self._si_ext[i]}^{dim_power}" for (i, dim_power) in enumerate(new_dims) if dim_power])
        new_obj = cls(new_arg)
        return new_obj

    @property
    def dims(self) -> np.ndarray:
        """
        Return an array, where each term represents the dimensional power of a quantity.

        In order, each index of the output array corresponds with the base dimensional units listed in self._si_ext.
        """
        if not self._symbols_powers:
            dims = np.zeros(len(self._si_ext))
        else:
            dims = np.vstack([self._memo_dims[k] * v for (k, v) in self._symbols_powers.items()]).sum(axis=0)
        return dims

    @property
    def args(self) -> tuple[str]:
        """An args tuple that could be used to instantiate a new object with identical units."""
        instantiable_string = " ".join([
<<<<<<< HEAD
            f"{symbol}" if power == 1 else f"{symbol}^{power}"
=======
            f"{symbol}" if power == 1 else f"{symbol}^" + "{" + str(power) + "}"
>>>>>>> 89ae67da
            for (symbol, power) in self._symbols_powers.items()
        ])
        return (instantiable_string,)

    @property
    def is_dimensionless(self) -> bool:
        """Returns true if representing a dimensionless quantity. Radians are ratios by definition and ignored here."""
        if np.all(self.dims[:len(self._sibase)] == 0):
            return True
        return False

    def to_si(self, values):
        """Convert values in the instance's units of measure, to the equivalent values in SI equivalent base units."""
        values = np.atleast_1d(values)

        # Map imperial temperatures, if appropriate
        if self.args[0] == "degF":
            values = values - 32

        # In general
        for (symbol, power) in self._symbols_powers.items():
            transfer_func = self._memo_func[symbol].get("to_si")
            if not callable(transfer_func):
                raise NotImplementedError("Cannot convert unit to SI equivalent, no function exists")
            if symbol in self._si_ext:
                continue
            values = np.where(
                transfer_func(1, 1) != 1,
                transfer_func(values, power), values
            )

        # Map non-SI temperatures, if appropriate
        if self.args[0] in ["degC", "degF"]:
            values = values + 273.15

        return values

    def to_uom(self, values):
        """Convert values in SI units of measure, to the equivalent values in the instance's own units."""
        values = np.atleast_1d(values)

        # Map non-SI temperatures, if appropriate
        if self.args[0] in ["degC", "degF"]:
            values = values - 273.15

        # In general
        for (symbol, power) in self._symbols_powers.items():
            transfer_func = self._memo_func[symbol].get("from_si")
            if not callable(transfer_func):
                raise NotImplementedError("Cannot convert unit from SI equivalent, no function exists")
            if symbol in self._si_ext:
                continue
            values = np.where(
                transfer_func(1, 1) != 1,
                transfer_func(values, power), values
            )

        # Map imperial temperatures, if appropriate
        if self.args[0] == "degF":
            values = values + 32

        return values

    @property
    def units_si(self) -> str:
        dim_powers = self.dims
        si_string = " ".join([
<<<<<<< HEAD
            f"{symbol}" if power == 1 else f"{symbol}^{power}"
=======
            f"{symbol}" if power == 1 else f"{symbol}^" + "{" + str(power) + "}"
>>>>>>> 89ae67da
            for (symbol, power) in zip(self._si_ext, dim_powers)
            if power != 0
        ])
        return si_string


class Quantity(np.ndarray):
    _carpy_units: UnitOfMeasurement

    # =========================
    # numpy array compatibility
    # -------------------------

    def __new__(cls, values, /, units=None):
        # Recast the values to a numpy array
        values = np.atleast_1d(values)

        # If values were unicode or string, attempt to recast as float
        if values.dtype.kind in {"U", "S"}:
            try:
                values = values.astype(np.float64)
            except ValueError:
                error_msg = f"Expected numerical values for {cls.__name__} object (got {values.dtype.type} type)"
                raise ValueError(error_msg)

        # From the units, determine the SI equivalent quantity representation
        if isinstance(units, UnitOfMeasurement):
            unit_of_measurement = units
        else:
            unit_of_measurement = UnitOfMeasurement(units)
        values_SI = unit_of_measurement.to_si(values)

        # Subclass ourselves to np.ndarray
        obj = values_SI.view(cls)
        obj._carpy_units = unit_of_measurement
        return obj

    def __array_finalize__(self, obj):
        """
        References:
            https://numpy.org/doc/stable/user/basics.subclassing.html

        """
        if obj is None:
            return
        self._carpy_units = getattr(obj, "_carpy_units", None)

    def __array_ufunc__(self, ufunc, method, *inputs, out=None, **kwargs):
        """
        References:
            https://numpy.org/doc/stable/user/basics.subclassing.html

        """
        # If types of Quantity are detected in the inputs, swap it for the original np.ndarray type
        args = []
        for input_ in inputs:
            if isinstance(input_, Quantity):
                args.append(input_.view(np.ndarray))
            else:
                args.append(input_)

        # Same for the outputs
        outputs = out
        if outputs:
            out_args = []
            for output in outputs:
                if isinstance(output, Quantity):
                    out_args.append(output.view(np.ndarray))
                else:
                    out_args.append(output)
            kwargs['out'] = tuple(out_args)
        else:
            outputs = (None,) * ufunc.nout

        # Compute the results
        results = getattr(ufunc, method)(*args, **kwargs)
        if results is NotImplemented:
            return NotImplemented

        if ufunc.nout == 1:
            results = (results,)

        # If the user has specific arrays they want to return results to, we should respect this and not turn those
        #   objects into Quantity objects
        results = tuple(
            (np.asarray(result).view(Quantity) if output is None else output)
            for result, output in zip(results, outputs)
        )
        # By default, any new Quantity objects created must have at least an empty unit of measurement
        for i, result in enumerate(results):
            if isinstance(result, Quantity):
                results[i]._carpy_units = UnitOfMeasurement(None)

        # Finally, reintroduce the units (if possible)...
        # If all the results are not Quantities (because the user specified their output explicitly), do no unit checks
        if all([isinstance(result, Quantity) is False for result in results]):
            pass

        # https://numpy.org/doc/stable/reference/ufuncs.html#available-ufuncs
        elif len(inputs) == 2:

            if isinstance(inputs[0], Quantity) and isinstance(inputs[1], Quantity):

                # Basic addition and subtraction should not alter units
                if ufunc.__name__ in ["add", "subtract", "gcd", "lcm"]:
<<<<<<< HEAD
                    assert inputs[0].u and inputs[1].u, f"Expected to have inputs with similar units (got {inputs=})"
=======
                    assert inputs[0].u == inputs[1].u, f"Expected to have inputs with similar units (got {inputs=})"
>>>>>>> 89ae67da
                    results[0]._carpy_units = inputs[0].u * UnitOfMeasurement(None)

                elif ufunc.__name__ in ["multiply", "matmul"]:
                    results[0]._carpy_units = inputs[0].u * inputs[1].u

                elif ufunc.__name__ in ["divide", "true_divide", "floor_divide"]:
                    results[0]._carpy_units = inputs[0].u / inputs[1].u

                # Special trigonometric function that maintains sign needs two inputs to contribute to the output
                elif ufunc.__name__ in ["arctan2"]:
<<<<<<< HEAD
                    results[0]._carpy_units = inputs[0].u / inputs[1].u * UnitOfMeasurement("rad")
=======
                    results[0]._carpy_units = (inputs[0].u / inputs[1].u) | UnitOfMeasurement("rad")
>>>>>>> 89ae67da

            elif isinstance(inputs[0], Quantity):

                # Basic addition and subtraction should not alter units
                if ufunc.__name__ in ["add", "subtract", "gcd", "lcm"]:
                    # No need to warn of incompatible units this time
                    results[0]._carpy_units = inputs[0].u * UnitOfMeasurement(None)

                elif ufunc.__name__ in ["multiply", "matmul"]:
                    results[0]._carpy_units = inputs[0].u * UnitOfMeasurement(None)

                elif ufunc.__name__ in ["divide", "true_divide", "floor_divide"]:
                    results[0]._carpy_units = inputs[0].u / UnitOfMeasurement(None)

                # Special trigonometric function that maintains sign needs two inputs to contribute to the output
                elif ufunc.__name__ in ["arctan2"]:
                    # Assume that inputs[1], if it existed, would've removed a [m] dimension
<<<<<<< HEAD
                    results[0]._carpy_units = inputs[0].u * UnitOfMeasurement("rad m^-1")
=======
                    results[0]._carpy_units = inputs[0].u | UnitOfMeasurement("rad m^-1")
>>>>>>> 89ae67da

            else:

                # Basic addition and subtraction should not alter units
                if ufunc.__name__ in ["add", "subtract", "gcd", "lcm"]:
                    # No need to warn of incompatible units this time
                    results[0]._carpy_units = inputs[1].u * UnitOfMeasurement(None)

                elif ufunc.__name__ in ["multiply", "matmul"]:
                    results[0]._carpy_units = inputs[1].u * UnitOfMeasurement(None)

                elif ufunc.__name__ in ["divide", "true_divide", "floor_divide"]:
                    # Units on the deonominator get inverted
                    results[0]._carpy_units = UnitOfMeasurement(None) / inputs[1].u

                # Special trigonometric function that maintains sign needs two inputs to contribute to the output
                elif ufunc.__name__ in ["arctan2"]:
                    # Assume that inputs[0], if it existed, would've added a [m] dimension
<<<<<<< HEAD
                    results[0]._carpy_units = UnitOfMeasurement("rad m") / inputs[1].u
=======
                    results[0]._carpy_units = UnitOfMeasurement("rad") | (UnitOfMeasurement("m") / inputs[1].u)
>>>>>>> 89ae67da

        elif len(inputs) == 1:

            # Carry units over
            if ufunc.__name__ in ["negative", "positive", "absolute", "fabs"]:
                results[0]._carpy_units = inputs[0].u * UnitOfMeasurement(None)

            # Halve units
            elif ufunc.__name__ in ["sqrt"]:
                results[0]._carpy_units = inputs[0].u ** 0.5

            # Double units
            elif ufunc.__name__ in ["square"]:
                results[0]._carpy_units = inputs[0].u * UnitOfMeasurement(None)

            # Third units
            elif ufunc.__name__ in ["cbrt"]:
                results[0]._carpy_units = inputs[0].u * UnitOfMeasurement(None)

            # Trigonometric functions with an output should return the input with an added angular dimension
            elif ufunc.__name__ in ["arcsin", "arccos", "arctan"]:
<<<<<<< HEAD
                results[0]._carpy_units = inputs[0].u * UnitOfMeasurement("rad")
=======
                results[0]._carpy_units = inputs[0].u | UnitOfMeasurement("rad")
>>>>>>> 89ae67da

            # One way conversion (the other ways involve nasty assignment using non-SI unit of "degree"
            elif ufunc.__name__ in ["radians", "deg2rad"]:
                results[0]._carpy_units = UnitOfMeasurement("rad")

        return results[0] if len(results) == 1 else results

    # ==================================
    # Mathematical built-ins overloading
    # ----------------------------------

    def __abs__(self):
        """Absolute value."""
        return super(Quantity, self).__abs__()

    def __add__(self, other):
        """Addition."""
        cls = type(self)
        if isinstance(other, cls):
<<<<<<< HEAD
            assert self.u and other.u, f"Cannot add arrays with units {self.u} and {other.u}"
=======
            assert self.u == other.u, f"Cannot add arrays with units {self.u} and {other.u}"
>>>>>>> 89ae67da
        return super(Quantity, self).__add__(other)

    def __ceil__(self):
        """Ceiling function."""
        return np.ceil(self)

    def __divmod__(self, other):
        """Division quotient, remainder."""
        return self.__floordiv__(other), self.__mod__(other)

    def __eq__(self, other):
        """Equality."""
        cls = type(self)
        if isinstance(other, cls):
            if np.any(self.u.dims != other.u.dims):
                return False
        return self.x == other

    def __float__(self):
        """Cast as float."""
        return float(self.x)

    def __floor__(self):
        """Floor function."""
        return np.floor(self)

    def __floordiv__(self, other):
        """self // other, floored division quotient."""
        cls = type(self)
        if isinstance(other, cls):
            new_value = self.x // other.x
            new_units = self.u / other.u
            return cls(new_value, new_units)
        # Otherwise...
        new_value = self.x // other
        new_units = self.u / UnitOfMeasurement(None)
        return cls(new_value, new_units)

    def __ge__(self, other):
        """Greater than or equal to."""
        cls = type(self)
        if isinstance(other, cls):
<<<<<<< HEAD
            assert self.u and other.u, f"Cannot compare arrays with units {self.u} and {other.u}"
=======
            assert self.u == other.u, f"Cannot compare arrays with units {self.u} and {other.u}"
>>>>>>> 89ae67da
        return super(Quantity, self).__ge__(other)

    def __gt__(self, other):
        """Greater than."""
        cls = type(self)
        if isinstance(other, cls):
<<<<<<< HEAD
            assert self.u and other.u, f"Cannot compare arrays with units {self.u} and {other.u}"
=======
            assert self.u == other.u, f"Cannot compare arrays with units {self.u} and {other.u}"
>>>>>>> 89ae67da
        return super(Quantity, self).__gt__(other)

    def __iadd__(self, other):
        """Inplace addition."""
        return self + other

    def __iand__(self, other):
        raise NotImplementedError

    def __ifloordiv__(self, other):
        raise NotImplementedError

    def __ilshift__(self, other):
        raise NotImplementedError

    def __imatmul__(self, other):
        raise NotImplementedError

    def __imod__(self, other):
        raise NotImplementedError

    def __imul__(self, other):
        """Inplace multiplication."""
        return self * other

    def __int__(self):
        """Cast as integer."""
        return int(self.x)

    def __ipow__(self, other):
        """Inplace exponentiation"""
        return self ** other

    def __isub__(self, other):
        """Inplace subtraction."""
        return self - other

    def __irshift__(self, other):
        raise NotImplementedError

    def __itruediv__(self, other):
        """Inplace true division."""
        return self / other

    def __ixor__(self, other):
        raise NotImplementedError

    def __le__(self, other):
        """Less than or equal to."""
        cls = type(self)
        if isinstance(other, cls):
<<<<<<< HEAD
            assert self.u and other.u, f"Cannot compare arrays with units {self.u} and {other.u}"
=======
            assert self.u == other.u, f"Cannot compare arrays with units {self.u} and {other.u}"
>>>>>>> 89ae67da
        return super(Quantity, self).__le__(other)

    def __lt__(self, other):
        """Less than."""
        cls = type(self)
        if isinstance(other, cls):
<<<<<<< HEAD
            assert self.u and other.u, f"Cannot compare arrays with units {self.u} and {other.u}"
=======
            assert self.u == other.u, f"Cannot compare arrays with units {self.u} and {other.u}"
>>>>>>> 89ae67da
        return super(Quantity, self).__lt__(other)

    def __mod__(self, other):
        """Modulo."""
        cls = type(self)
        if isinstance(other, cls):
            new_value = self.x - (self.x // other.x) * other.x
            new_units = self.u / other.u
            return cls(new_value, new_units)
        # Otherwise...
        new_value = self.x % other
        new_units = self.u * UnitOfMeasurement(None)
        return cls(new_value, new_units)

    def __mul__(self, other):
        """Multiplication."""
        cls = type(self)
        if isinstance(other, cls):
            new_value = self.x * other.x
            new_units = self.u * other.u
            return cls(new_value, new_units)
        # Otherwise...
        new_value = self.x * other
        new_units = self.u * UnitOfMeasurement(None)
        return cls(new_value, new_units)

    def __neg__(self):
        """Negation."""
        return super(Quantity, self).__neg__()

    def __pow__(self, power):
        """Self raised to a power."""
        cls = type(self)
        if isinstance(power, cls):
            assert power.u.is_dimensionless, f"If acting as an exponent, {type(self).__name__} must be dimensionless"
            power = power.x  # Squash the Quantity object, deal with array hereforward

        # By this point we establish that Quantity has one unit of measurement, and power has none.
        # If there is only one value in power, return type is a single Quantity object
        xs, powers = np.broadcast_arrays(self.x, power)
        nan_idxs = np.isnan(powers)
        if len(set(powers[~nan_idxs])) == 1:
            new_value = self.x ** power
            new_units = self.u ** powers[~nan_idxs].flat[0]
            return cls(new_value, new_units)

        # Else, an array of Quantities with different powers
        out = np.empty(xs.shape, dtype=np.ndarray)
        for i in range(out.size):
            new_value = xs.flat[i] ** powers.flat[i]
            new_units = self.u ** powers.flat[i]
            out.flat[i] = cls(new_value, new_units)
        return out

    def __radd__(self, other):
        """Reverse addition."""
        return self.__add__(other)

    def __rdivmod__(self, other):
        """Reverse divmod."""
        raise NotImplementedError

    def __rfloordiv__(self, other):
        """Reverse floor division."""
        raise NotImplementedError

    def __rmod__(self, other):
        """Reverse modulo."""
        raise NotImplementedError

    def __rmul__(self, other):
        """Reverse multiplication."""
        return self.__mul__(other)

    def __round__(self, n=None):
        """Round function."""
        return np.round(self, decimals=n)

    def __rpow__(self, other):
        """Reverse raise power."""
        raise NotImplementedError

    def __rsub__(self, other):
        """Reverse subtraction."""
        return -self.__sub__(other)

    def __rtruediv__(self, other):
        """Reverse true division."""
        return (self.__truediv__(other)) ** -1

    def __sub__(self, other):
        """Subtraction."""
        cls = type(self)
        if isinstance(other, cls):
<<<<<<< HEAD
            assert self.u and other.u, f"Cannot subtract arrays with units {self.u} and {other.u}"
=======
            assert self.u == other.u, f"Cannot subtract arrays with units {self.u} and {other.u}"
>>>>>>> 89ae67da
        return super(Quantity, self).__sub__(other)

    def __truediv__(self, other):
        """True division."""
        cls = type(self)
        if isinstance(other, cls):
            new_value = self.x / other.x
            new_units = self.u / other.u
            return cls(new_value, new_units)
        # Otherwise...
        new_value = self.x / other
        new_units = self.u / UnitOfMeasurement(None)
        return cls(new_value, new_units)

    def __trunc__(self):
        """Truncate."""
        return np.trunc(self)

    # =================================================
    # Other methods not directly interacting with numpy
    # -------------------------------------------------

    def __repr__(self):
        """For maths purposes, display SI."""
        repr1 = super(Quantity, self).__repr__()
        if self._carpy_units is None:
            repr2 = None
        else:
            repr2 = self._carpy_units.units_si
            repr2 = "no_unit" if repr2 == "" else repr2
        return f"{repr1.rstrip()[:-1]}, {repr2})"

    def __str__(self):
        """For display purposes, display whatever the original unit was."""
        # No units object set for some reason
        if self._carpy_units is None:
            return super(Quantity, self).__str__()
        # Else, units object is defined
        rtn_str1 = self._carpy_units.to_uom(self.x).__str__()
        rtn_str2, = self._carpy_units.args
        if rtn_str2:
            return f"{rtn_str1} {rtn_str2}"
        return rtn_str1

    def to(self, units: str) -> np.ndarray:
        """Return a numpy array in the chosen units."""
        new_uom = UnitOfMeasurement(units)
<<<<<<< HEAD
        new_value = new_uom.to_uom(self.x)
        return new_value
=======
        if (self.u == new_uom):
            new_value = new_uom.to_uom(self.x)
            return new_value
        else:
            error_msg = f"Units of '{self.u}' and '{new_uom}' are dimensionally incompatible"
            raise ValueError(error_msg)
>>>>>>> 89ae67da

    @property
    def u(self) -> UnitOfMeasurement:
        """Return the units of measurement integral to the definition of the Quantity."""
        return self._carpy_units

    @property
    def x(self) -> np.ndarray:
        """Return the values of the internal numpy array without the Quantity class wrapper."""
        return np.array(self)<|MERGE_RESOLUTION|>--- conflicted
+++ resolved
@@ -9,11 +9,7 @@
 from carpy.utility._maths import RationalNumber
 from carpy.utility._miscellaneous import PathAnchor
 
-<<<<<<< HEAD
-__all__ = ["UnitOfMeasurement", "Quantity"]
-=======
 __all__ = ["Quantity"]
->>>>>>> 89ae67da
 __author__ = "Yaseen Reza"
 
 # Load data for quantity representation
@@ -51,11 +47,7 @@
             symbols: Symbols that represent units and measurement quantities.
 
         """
-<<<<<<< HEAD
-        if symbols is None or symbols == "":
-=======
         if symbols is None or isinstance(symbols, cls):
->>>>>>> 89ae67da
             return super(UnitOfMeasurement, cls).__new__(cls)  # Nothing to do but return right away
         elif isinstance(symbols, str):
             pass  # Safe option, do nothing
@@ -211,13 +203,9 @@
         # Spawn a fresh dictionary for tracking symbols and their units
         self._symbols_powers = dict()
 
-<<<<<<< HEAD
-        if symbols is None or symbols == "":
-=======
         if isinstance(symbols, type(self)):
             symbols, = symbols.args  # Copy the string of and say sayonara to the original input object
         elif symbols is None or symbols == "":
->>>>>>> 89ae67da
             return  # Nothing to be done, just leave
 
         # Record the exponent associated with the units
@@ -232,11 +220,7 @@
         # Sort the symbol and power dictionary
         def symbol_sorter(sym):
             sym_dims = self._memo_dims[sym]
-<<<<<<< HEAD
-            score_qtyidx = np.argmax(sym_dims != 0)  # Score by first appearance of which quantity
-=======
             score_qtyidx = np.argmax(sym_dims != 0)  # Score by first appearance of which base dimension
->>>>>>> 89ae67da
             score_exp = -self._symbols_powers[sym] * sym_dims[score_qtyidx]  # Exponent of first nonzero dim
             return score_exp, score_qtyidx
 
@@ -250,13 +234,8 @@
         units, = self.args
         return units
 
-<<<<<<< HEAD
-    def __and__(self, other):
-        """Logical and asserts compatibility of units for operators requiring similar dims. Any no-unit returns true."""
-=======
     def __eq__(self, other):
         """Asserts compatibility of units for operators requiring similar dims. Radian/steradians ignored."""
->>>>>>> 89ae67da
         cls = type(self)
         if not isinstance(other, cls):
             error_msg = f"Illegal operation, only {cls.__name__} objects may be compared (got {type(other).__name__})"
@@ -284,8 +263,6 @@
         new_obj = cls(new_arg)
         return new_obj
 
-<<<<<<< HEAD
-=======
     def __or__(self, other):
         """Concatenate units from different unit objects."""
         cls = type(self)
@@ -300,7 +277,6 @@
         new_obj = cls(new_arg)
         return new_obj
 
->>>>>>> 89ae67da
     def __pow__(self, power, modulo=None):
         """Units raised to a power means multiplying the units dimensional power by the encumbent power."""
         cls = type(self)
@@ -365,11 +341,7 @@
     def args(self) -> tuple[str]:
         """An args tuple that could be used to instantiate a new object with identical units."""
         instantiable_string = " ".join([
-<<<<<<< HEAD
-            f"{symbol}" if power == 1 else f"{symbol}^{power}"
-=======
             f"{symbol}" if power == 1 else f"{symbol}^" + "{" + str(power) + "}"
->>>>>>> 89ae67da
             for (symbol, power) in self._symbols_powers.items()
         ])
         return (instantiable_string,)
@@ -437,11 +409,7 @@
     def units_si(self) -> str:
         dim_powers = self.dims
         si_string = " ".join([
-<<<<<<< HEAD
-            f"{symbol}" if power == 1 else f"{symbol}^{power}"
-=======
             f"{symbol}" if power == 1 else f"{symbol}^" + "{" + str(power) + "}"
->>>>>>> 89ae67da
             for (symbol, power) in zip(self._si_ext, dim_powers)
             if power != 0
         ])
@@ -547,11 +515,7 @@
 
                 # Basic addition and subtraction should not alter units
                 if ufunc.__name__ in ["add", "subtract", "gcd", "lcm"]:
-<<<<<<< HEAD
-                    assert inputs[0].u and inputs[1].u, f"Expected to have inputs with similar units (got {inputs=})"
-=======
                     assert inputs[0].u == inputs[1].u, f"Expected to have inputs with similar units (got {inputs=})"
->>>>>>> 89ae67da
                     results[0]._carpy_units = inputs[0].u * UnitOfMeasurement(None)
 
                 elif ufunc.__name__ in ["multiply", "matmul"]:
@@ -562,11 +526,7 @@
 
                 # Special trigonometric function that maintains sign needs two inputs to contribute to the output
                 elif ufunc.__name__ in ["arctan2"]:
-<<<<<<< HEAD
-                    results[0]._carpy_units = inputs[0].u / inputs[1].u * UnitOfMeasurement("rad")
-=======
                     results[0]._carpy_units = (inputs[0].u / inputs[1].u) | UnitOfMeasurement("rad")
->>>>>>> 89ae67da
 
             elif isinstance(inputs[0], Quantity):
 
@@ -584,11 +544,7 @@
                 # Special trigonometric function that maintains sign needs two inputs to contribute to the output
                 elif ufunc.__name__ in ["arctan2"]:
                     # Assume that inputs[1], if it existed, would've removed a [m] dimension
-<<<<<<< HEAD
-                    results[0]._carpy_units = inputs[0].u * UnitOfMeasurement("rad m^-1")
-=======
                     results[0]._carpy_units = inputs[0].u | UnitOfMeasurement("rad m^-1")
->>>>>>> 89ae67da
 
             else:
 
@@ -607,11 +563,7 @@
                 # Special trigonometric function that maintains sign needs two inputs to contribute to the output
                 elif ufunc.__name__ in ["arctan2"]:
                     # Assume that inputs[0], if it existed, would've added a [m] dimension
-<<<<<<< HEAD
-                    results[0]._carpy_units = UnitOfMeasurement("rad m") / inputs[1].u
-=======
                     results[0]._carpy_units = UnitOfMeasurement("rad") | (UnitOfMeasurement("m") / inputs[1].u)
->>>>>>> 89ae67da
 
         elif len(inputs) == 1:
 
@@ -633,11 +585,7 @@
 
             # Trigonometric functions with an output should return the input with an added angular dimension
             elif ufunc.__name__ in ["arcsin", "arccos", "arctan"]:
-<<<<<<< HEAD
-                results[0]._carpy_units = inputs[0].u * UnitOfMeasurement("rad")
-=======
                 results[0]._carpy_units = inputs[0].u | UnitOfMeasurement("rad")
->>>>>>> 89ae67da
 
             # One way conversion (the other ways involve nasty assignment using non-SI unit of "degree"
             elif ufunc.__name__ in ["radians", "deg2rad"]:
@@ -657,11 +605,7 @@
         """Addition."""
         cls = type(self)
         if isinstance(other, cls):
-<<<<<<< HEAD
-            assert self.u and other.u, f"Cannot add arrays with units {self.u} and {other.u}"
-=======
             assert self.u == other.u, f"Cannot add arrays with units {self.u} and {other.u}"
->>>>>>> 89ae67da
         return super(Quantity, self).__add__(other)
 
     def __ceil__(self):
@@ -704,22 +648,14 @@
         """Greater than or equal to."""
         cls = type(self)
         if isinstance(other, cls):
-<<<<<<< HEAD
-            assert self.u and other.u, f"Cannot compare arrays with units {self.u} and {other.u}"
-=======
             assert self.u == other.u, f"Cannot compare arrays with units {self.u} and {other.u}"
->>>>>>> 89ae67da
         return super(Quantity, self).__ge__(other)
 
     def __gt__(self, other):
         """Greater than."""
         cls = type(self)
         if isinstance(other, cls):
-<<<<<<< HEAD
-            assert self.u and other.u, f"Cannot compare arrays with units {self.u} and {other.u}"
-=======
             assert self.u == other.u, f"Cannot compare arrays with units {self.u} and {other.u}"
->>>>>>> 89ae67da
         return super(Quantity, self).__gt__(other)
 
     def __iadd__(self, other):
@@ -771,22 +707,14 @@
         """Less than or equal to."""
         cls = type(self)
         if isinstance(other, cls):
-<<<<<<< HEAD
-            assert self.u and other.u, f"Cannot compare arrays with units {self.u} and {other.u}"
-=======
             assert self.u == other.u, f"Cannot compare arrays with units {self.u} and {other.u}"
->>>>>>> 89ae67da
         return super(Quantity, self).__le__(other)
 
     def __lt__(self, other):
         """Less than."""
         cls = type(self)
         if isinstance(other, cls):
-<<<<<<< HEAD
-            assert self.u and other.u, f"Cannot compare arrays with units {self.u} and {other.u}"
-=======
             assert self.u == other.u, f"Cannot compare arrays with units {self.u} and {other.u}"
->>>>>>> 89ae67da
         return super(Quantity, self).__lt__(other)
 
     def __mod__(self, other):
@@ -881,11 +809,7 @@
         """Subtraction."""
         cls = type(self)
         if isinstance(other, cls):
-<<<<<<< HEAD
-            assert self.u and other.u, f"Cannot subtract arrays with units {self.u} and {other.u}"
-=======
             assert self.u == other.u, f"Cannot subtract arrays with units {self.u} and {other.u}"
->>>>>>> 89ae67da
         return super(Quantity, self).__sub__(other)
 
     def __truediv__(self, other):
@@ -933,17 +857,12 @@
     def to(self, units: str) -> np.ndarray:
         """Return a numpy array in the chosen units."""
         new_uom = UnitOfMeasurement(units)
-<<<<<<< HEAD
-        new_value = new_uom.to_uom(self.x)
-        return new_value
-=======
         if (self.u == new_uom):
             new_value = new_uom.to_uom(self.x)
             return new_value
         else:
             error_msg = f"Units of '{self.u}' and '{new_uom}' are dimensionally incompatible"
             raise ValueError(error_msg)
->>>>>>> 89ae67da
 
     @property
     def u(self) -> UnitOfMeasurement:
